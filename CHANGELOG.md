--- conflicted
+++ resolved
@@ -7,11 +7,8 @@
 
 ## [Unreleased]
 
-<<<<<<< HEAD
 - Added the `methods::to_json()` helper method for visualizing the serialization of the RPC methods. <https://github.com/near/near-jsonrpc-client-rs/pull/49>
-=======
 - Extracted all the RPC methods into their own modules instead of all being defined in the same `methods.rs` file. <https://github.com/near/near-jsonrpc-client-rs/pull/50>
->>>>>>> 237605f4
 
 ## [0.3.0] - 2022-02-09
 
