--- conflicted
+++ resolved
@@ -1,4 +1,3 @@
-<<<<<<< HEAD
 //! Client Authentication.
 //!
 //! Some RPC nodes will require authentication before requests can be sent to them.
@@ -29,12 +28,8 @@
 //! # Ok(())
 //! # }
 //! ```
-use std::fmt;
 
-use reqwest::header::HeaderValue;
-=======
 use super::header::{HeaderValue, InvalidHeaderValue, ToStrError};
->>>>>>> 53c8149b
 
 /// NEAR JSON RPC API key.
 #[derive(Eq, Hash, Clone, Debug, PartialEq)]
