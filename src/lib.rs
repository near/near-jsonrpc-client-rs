//! Lower-level API for interfacing with the NEAR Protocol via JSONRPC.
//!
//! ## Layout
//!
//! Each one the valid *public* JSON RPC methods are pre-defined in specialized modules within the `methods` module.
//!
//! Inside every method module (e.g [`methods::query`]) there's;
//!   - a `Request` type (e.g [`methods::query::RpcQueryRequest`])
//!   - a `Response` type (e.g [`methods::query::RpcQueryResponse`])
//!   - and an `Error` type (e.g [`methods::query::RpcQueryError`])
//!
//! Calling a constructed request on a client returns with the result and error types for that method.
//!
//! ## Examples
//!
//! 1. Request server status from testnet RPC
//!
//!    ```
//!    # #![allow(deprecated)]
//!    use near_jsonrpc_client::{methods, JsonRpcClient};
//!
//!    # #[tokio::main]
//!    # async fn main() -> Result<(), Box<dyn std::error::Error>> {
//!    let testnet_client = JsonRpcClient::connect("https://rpc.testnet.near.org");
//!
//!    let status_request = methods::status::RpcStatusRequest; // no params
//!
//!    // call a method on the server via the connected client
//!    let server_status = testnet_client.call(status_request).await?;
//!
//!    println!("{:?}", server_status);
//!    # Ok(())
//!    # }
//!    ```
//!
//! 2. Query transaction status from mainnet RPC
//!
//!    ```
//!    use near_jsonrpc_client::{methods, JsonRpcClient};
//!    use near_jsonrpc_primitives::types::transactions::TransactionInfo;
//!
//!    # #[tokio::main]
//!    # async fn main() -> Result<(), Box<dyn std::error::Error>> {
//!    let mainnet_client = JsonRpcClient::connect("https://archival-rpc.mainnet.near.org");
//!
//!    let tx_status_request = methods::tx::RpcTransactionStatusRequest {
//!        transaction_info: TransactionInfo::TransactionId {
//!            hash: "9FtHUFBQsZ2MG77K3x3MJ9wjX3UT8zE1TczCrhZEcG8U".parse()?,
//!            account_id: "miraclx.near".parse()?,
//!        },
//!    };
//!
//!    let tx_status = mainnet_client.call(tx_status_request).await?;
//!
//!    println!("{:?}", tx_status);
//!    # Ok(())
//!    # }
//!    ```
//!
//! 3. For all intents and purposes, the predefined structures in `methods` should suffice, if you find that they
//!    don't or you crave extra flexibility, well, you can opt in to use the generic constructor `methods::any()` with the `any` feature flag.
//!
//!    In this example, we retrieve only the parts from the genesis config response that we care about.
//!
//!    ```toml
//!    # in Cargo.toml
//!    near-jsonrpc-client = { ..., features = ["any"] }
//!    ```
//!
//!    ```
//!    use serde::Deserialize;
//!    use serde_json::json;
//!
//!    # use near_jsonrpc_client::errors::JsonRpcError;
//!    use near_jsonrpc_client::{methods, JsonRpcClient};
//!    use near_primitives::serialize::u128_dec_format;
//!    use near_primitives::types::*;
//!
//!    #[derive(Debug, Deserialize)]
//!    struct PartialGenesisConfig {
//!        protocol_version: ProtocolVersion,
//!        chain_id: String,
//!        genesis_height: BlockHeight,
//!        epoch_length: BlockHeightDelta,
//!        #[serde(with = "u128_dec_format")]
//!        min_gas_price: Balance,
//!        #[serde(with = "u128_dec_format")]
//!        max_gas_price: Balance,
//!        #[serde(with = "u128_dec_format")]
//!        total_supply: Balance,
//!        validators: Vec<AccountInfo>,
//!    }
//!
//!    impl methods::RpcHandlerResponse for PartialGenesisConfig {}
//!
//!    # #[tokio::main]
//!    # async fn main() -> Result<(), JsonRpcError<()>> {
//!    let mainnet_client = JsonRpcClient::connect("https://rpc.mainnet.near.org");
//!
//!    # #[cfg(feature = "any")] {
//!    let genesis_config_request = methods::any::<Result<PartialGenesisConfig, ()>>(
//!        "EXPERIMENTAL_genesis_config",
//!        json!(null),
//!    );
//!
//!    let partial_genesis = mainnet_client.call(genesis_config_request).await?;
//!
//!    println!("{:#?}", partial_genesis);
//!    # }
//!    # Ok(())
//!    # }
//!    ```

use std::{fmt, sync::Arc};

use lazy_static::lazy_static;

use near_jsonrpc_primitives::message::{from_slice, Message};

pub mod auth;
pub mod errors;
pub mod header;
pub mod methods;

use errors::*;

pub const NEAR_MAINNET_RPC_URL: &str = "https://rpc.mainnet.near.org";
pub const NEAR_TESTNET_RPC_URL: &str = "https://rpc.testnet.near.org";
pub const NEAR_MAINNET_ARCHIVAL_RPC_URL: &str = "https://archival-rpc.mainnet.near.org";
pub const NEAR_TESTNET_ARCHIVAL_RPC_URL: &str = "https://archival-rpc.testnet.near.org";

lazy_static! {
    static ref DEFAULT_CONNECTOR: JsonRpcClientConnector = JsonRpcClient::new_client();
}

/// NEAR JSON RPC client connector.
#[derive(Clone)]
pub struct JsonRpcClientConnector {
    client: reqwest::Client,
}

impl JsonRpcClientConnector {
    /// Return a JsonRpcClient that connects to the specified server.
    pub fn connect<U: AsUrl>(&self, server_addr: U) -> JsonRpcClient {
        JsonRpcClient {
            inner: Arc::new(JsonRpcInnerClient {
                server_addr: server_addr.to_string(),
                client: self.client.clone(),
            }),
            headers: reqwest::header::HeaderMap::new(),
        }
    }
}

struct JsonRpcInnerClient {
    server_addr: String,
    client: reqwest::Client,
}

#[derive(Clone)]
/// A NEAR JSON RPC Client.
pub struct JsonRpcClient {
    inner: Arc<JsonRpcInnerClient>,
    headers: reqwest::header::HeaderMap,
}

pub type MethodCallResult<T, E> = Result<T, JsonRpcError<E>>;

impl JsonRpcClient {
    /// Connect to a JSON RPC server using the default connector.
    ///
    /// It's virtually the same as calling `new_client().connect(server_addr)`.
    /// Only, this method optimally reuses the same connector across invocations.
    ///
    /// ## Example
    ///
    /// ```
    /// use near_jsonrpc_client::{methods, JsonRpcClient};
    ///
    /// # #[tokio::main]
    /// # async fn main() -> Result<(), Box<dyn std::error::Error>> {
    /// let mainnet_client = JsonRpcClient::connect("https://rpc.testnet.near.org");
    ///
    /// let status_request = methods::status::RpcStatusRequest;
    /// let server_status = mainnet_client.call(status_request).await?;
    ///
    /// println!("{:?}", server_status);
    /// # Ok(())
    /// # }
    /// ```
    pub fn connect<U: AsUrl>(server_addr: U) -> JsonRpcClient {
        DEFAULT_CONNECTOR.connect(server_addr)
    }

    /// Get the server address the client connects to.
    pub fn server_addr(&self) -> &str {
        &self.inner.server_addr
    }

    /// RPC method executor for the client.
    pub async fn call<M>(&self, method: M) -> MethodCallResult<M::Response, M::Error>
    where
        M: methods::RpcMethod,
    {
        let (method_name, params) = (
            method.method_name(),
            method.params().map_err(|err| {
                JsonRpcError::TransportError(RpcTransportError::SendError(
                    JsonRpcTransportSendError::PayloadSerializeError(err),
                ))
            })?,
        );
        let request_payload = Message::request(method_name.to_string(), Some(params));
        let request_payload = serde_json::to_vec(&request_payload).map_err(|err| {
            JsonRpcError::TransportError(RpcTransportError::SendError(
                JsonRpcTransportSendError::PayloadSerializeError(err.into()),
            ))
        })?;

        let request = self
            .inner
            .client
            .post(&self.inner.server_addr)
            .headers(self.headers.clone())
            .body(request_payload);

        let response = request.send().await.map_err(|err| {
            JsonRpcError::TransportError(RpcTransportError::SendError(
                JsonRpcTransportSendError::PayloadSendError(err),
            ))
        })?;
        match response.status() {
            reqwest::StatusCode::OK => {}
            non_ok_status => {
                return Err(JsonRpcError::ServerError(
                    JsonRpcServerError::ResponseStatusError(match non_ok_status {
                        reqwest::StatusCode::UNAUTHORIZED => {
                            JsonRpcServerResponseStatusError::Unauthorized
                        }
                        reqwest::StatusCode::TOO_MANY_REQUESTS => {
                            JsonRpcServerResponseStatusError::TooManyRequests
                        }
                        unexpected => {
                            JsonRpcServerResponseStatusError::Unexpected { status: unexpected }
                        }
                    }),
                ));
            }
        }
        let response_payload = response.bytes().await.map_err(|err| {
            JsonRpcError::TransportError(RpcTransportError::RecvError(
                JsonRpcTransportRecvError::PayloadRecvError(err),
            ))
        })?;
        let response_message = from_slice(&response_payload).map_err(|err| {
            JsonRpcError::TransportError(RpcTransportError::RecvError(
                JsonRpcTransportRecvError::PayloadParseError(err),
            ))
        })?;

        if let Message::Response(response) = response_message {
            return methods::RpcHandlerResponse::parse(response.result?).map_err(|err| {
                JsonRpcError::TransportError(RpcTransportError::RecvError(
                    JsonRpcTransportRecvError::ResponseParseError(
                        JsonRpcTransportHandlerResponseError::ResultParseError(err),
                    ),
                ))
            });
        }
        Err(JsonRpcError::TransportError(RpcTransportError::RecvError(
            JsonRpcTransportRecvError::UnexpectedServerResponse(response_message),
        )))
    }

    /// Add a header to this request.
    ///
    /// Depending on the header specified, this method either returns back
    /// the client, or a result containing the client.
    ///
    /// ### Example
    ///
    /// ```
    /// use near_jsonrpc_client::{auth, JsonRpcClient};
    ///
    /// # #[tokio::main]
    /// # async fn main() -> Result<(), Box<dyn std::error::Error>> {
    /// let client = JsonRpcClient::connect("https://rpc.testnet.near.org")
    ///     .header(
    ///         auth::ApiKey::new("cadc4c83-5566-4c94-aa36-773605150f44")? // <- error handling here
    ///     ) // <- returns the client
    ///     .header(
    ///         ("user-agent", "someclient/0.1.0")
    ///     )? // <- error handling here, returned a result
    /// # ;
    /// # Ok(())
    /// # }
    /// ```
    pub fn header<H, D>(self, entry: H) -> D::Output
    where
        H: header::HeaderEntry<D>,
        D: header::HeaderEntryDiscriminant<H>,
    {
        D::apply(self, entry)
    }

    /// Get a shared reference to the headers.
    pub fn headers(&self) -> &reqwest::header::HeaderMap {
        &self.headers
    }

    /// Get an exclusive reference to the headers.
    pub fn headers_mut(&mut self) -> &mut reqwest::header::HeaderMap {
        &mut self.headers
    }

    /// Manually create a new client connector.
    ///
    /// It's recommended to use the [`connect`](JsonRpcClient::connect) method instead as that method optimally
    /// reuses the default connector across invocations.
    ///
    /// However, if for some reason you still need to manually create a new connector, you can do so.
    /// Just remember to properly **reuse** it as much as possible.
    ///
    /// ## Example
    ///
    /// ```
    /// # use near_jsonrpc_client::JsonRpcClient;
    /// let client_connector = JsonRpcClient::new_client();
    ///
    /// let mainnet_client = client_connector.connect("https://rpc.mainnet.near.org");
    /// let testnet_client = client_connector.connect("https://rpc.testnet.near.org");
    /// ```
    pub fn new_client() -> JsonRpcClientConnector {
        let mut headers = reqwest::header::HeaderMap::with_capacity(2);
        headers.insert(
            reqwest::header::CONTENT_TYPE,
            reqwest::header::HeaderValue::from_static("application/json"),
        );

        JsonRpcClientConnector {
            client: reqwest::Client::builder()
                .default_headers(headers)
                .build()
                .unwrap(),
        }
    }

    /// Create a new client constructor using a custom web client.
    ///
    /// This is useful if you want to customize the `reqwest::Client` instance used by the JsonRpcClient.
    ///
    /// ## Example
    ///
    /// ```
    /// use near_jsonrpc_client::JsonRpcClient;
    ///
    /// # #[tokio::main]
    /// # async fn main() -> Result<(), Box<dyn std::error::Error>> {
    /// let web_client = reqwest::Client::builder()
    ///     .proxy(reqwest::Proxy::all("https://192.168.1.1:4825")?)
    ///     .build()?;
    ///
    /// let testnet_client = JsonRpcClient::with(web_client).connect("https://rpc.testnet.near.org");
    /// # Ok(())
    /// # }
    /// ```
    pub fn with(client: reqwest::Client) -> JsonRpcClientConnector {
        JsonRpcClientConnector { client }
    }
}

impl fmt::Debug for JsonRpcClient {
    fn fmt(&self, f: &mut fmt::Formatter<'_>) -> fmt::Result {
        let mut builder = f.debug_struct("JsonRpcClient");
        builder.field("server_addr", &self.inner.server_addr);
        builder.field("headers", &self.headers);
        builder.field("client", &self.inner.client);
        builder.finish()
    }
}

mod private {
<<<<<<< HEAD
    pub trait AsUrlSealed: reqwest::IntoUrl + ToString {}
=======
    pub trait Sealed: ToString {}
>>>>>>> a025842c
}

pub trait AsUrl: private::Sealed {}

impl private::Sealed for String {}

impl AsUrl for String {}

impl private::Sealed for &String {}

impl AsUrl for &String {}

impl private::Sealed for &str {}

impl AsUrl for &str {}

<<<<<<< HEAD
impl private::AsUrlSealed for reqwest::Url {}
=======
impl private::Sealed for reqwest::Url {}
>>>>>>> a025842c

impl AsUrl for reqwest::Url {}

#[cfg(test)]
mod tests {
    use crate::{methods, JsonRpcClient};

    const RPC_SERVER_ADDR: &'static str = "https://archival-rpc.mainnet.near.org";

    #[tokio::test]
    async fn chk_status_testnet() {
        let client = JsonRpcClient::connect(RPC_SERVER_ADDR);

        let status = client.call(methods::status::RpcStatusRequest).await;

        assert!(
            matches!(status, Ok(methods::status::RpcStatusResponse { .. })),
            "expected an Ok(RpcStatusResponse), found [{:?}]",
            status
        );
    }

    #[tokio::test]
    #[cfg(feature = "any")]
    async fn any_typed_ok() -> Result<(), Box<dyn std::error::Error>> {
        let client = JsonRpcClient::connect(RPC_SERVER_ADDR);

        let tx_status = client
            .call(methods::any::<methods::tx::RpcTransactionStatusRequest>(
                "tx",
                serde_json::json!([
                    "9FtHUFBQsZ2MG77K3x3MJ9wjX3UT8zE1TczCrhZEcG8U",
                    "miraclx.near",
                ]),
            ))
            .await;

        assert!(
            matches!(
                tx_status,
                Ok(methods::tx::RpcTransactionStatusResponse { ref transaction, .. })
                if transaction.signer_id.as_ref() == "miraclx.near"
                && transaction.hash == "9FtHUFBQsZ2MG77K3x3MJ9wjX3UT8zE1TczCrhZEcG8U".parse()?
            ),
            "expected an Ok(RpcTransactionStatusResponse) with matching signer_id + hash, found [{:?}]",
            tx_status
        );

        Ok(())
    }

    #[tokio::test]
    #[cfg(feature = "any")]
    async fn any_typed_err() -> Result<(), Box<dyn std::error::Error>> {
        let client = JsonRpcClient::connect(RPC_SERVER_ADDR);

        let tx_error = client
            .call(methods::any::<methods::tx::RpcTransactionStatusRequest>(
                "tx",
                serde_json::json!([
                    "9FtHUFBQsZ2MG77K3x3MJ9wjX3UT8zE1TczCrhZEcG8D",
                    "youser.near",
                ]),
            ))
            .await
            .expect_err("request must not succeed")
            .handler_error();

        assert!(
            matches!(
                tx_error,
                Ok(methods::tx::RpcTransactionError::UnknownTransaction {
                    requested_transaction_hash
                })
                if requested_transaction_hash == "9FtHUFBQsZ2MG77K3x3MJ9wjX3UT8zE1TczCrhZEcG8D".parse()?
            ),
            "expected an Ok(RpcTransactionError::UnknownTransaction) with matching hash, found [{:?}]",
            tx_error
        );

        Ok(())
    }

    #[tokio::test]
    #[cfg(feature = "any")]
    async fn any_untyped_ok() {
        let client = JsonRpcClient::connect(RPC_SERVER_ADDR);

        let status = client
            .call(
                methods::any::<Result<serde_json::Value, serde_json::Value>>(
                    "tx",
                    serde_json::json!([
                        "9FtHUFBQsZ2MG77K3x3MJ9wjX3UT8zE1TczCrhZEcG8U",
                        "miraclx.near",
                    ]),
                ),
            )
            .await
            .expect("request must not fail");

        assert_eq!(
            status["transaction"]["signer_id"], "miraclx.near",
            "expected a tx_status with matching signer_id, [{:#}]",
            status
        );
        assert_eq!(
            status["transaction"]["hash"], "9FtHUFBQsZ2MG77K3x3MJ9wjX3UT8zE1TczCrhZEcG8U",
            "expected a tx_status with matching hash, [{:#}]",
            status
        );
    }

    #[tokio::test]
    #[cfg(feature = "any")]
    async fn any_untyped_err() {
        let client = JsonRpcClient::connect(RPC_SERVER_ADDR);

        let tx_error = client
            .call(
                methods::any::<Result<serde_json::Value, serde_json::Value>>(
                    "tx",
                    serde_json::json!([
                        "9FtHUFBQsZ2MG77K3x3MJ9wjX3UT8zE1TczCrhZEcG8D",
                        "youser.near",
                    ]),
                ),
            )
            .await
            .expect_err("request must not succeed")
            .handler_error()
            .expect("expected a handler error from query request");

        assert_eq!(
            tx_error["info"]["requested_transaction_hash"],
            "9FtHUFBQsZ2MG77K3x3MJ9wjX3UT8zE1TczCrhZEcG8D",
            "expected an error with matching hash, [{:#}]",
            tx_error
        );
        assert_eq!(
            tx_error["name"], "UNKNOWN_TRANSACTION",
            "expected an UnknownTransaction, [{:#}]",
            tx_error
        );
    }
}<|MERGE_RESOLUTION|>--- conflicted
+++ resolved
@@ -380,11 +380,7 @@
 }
 
 mod private {
-<<<<<<< HEAD
-    pub trait AsUrlSealed: reqwest::IntoUrl + ToString {}
-=======
     pub trait Sealed: ToString {}
->>>>>>> a025842c
 }
 
 pub trait AsUrl: private::Sealed {}
@@ -401,11 +397,7 @@
 
 impl AsUrl for &str {}
 
-<<<<<<< HEAD
-impl private::AsUrlSealed for reqwest::Url {}
-=======
 impl private::Sealed for reqwest::Url {}
->>>>>>> a025842c
 
 impl AsUrl for reqwest::Url {}
 
