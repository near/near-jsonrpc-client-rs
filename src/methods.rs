--- conflicted
+++ resolved
@@ -45,16 +45,10 @@
     }
 }
 
-<<<<<<< HEAD
 pub trait RpcHandlerError: serde::de::DeserializeOwned {
-    /// parser for the `.data` field in RpcError, not `.error_struct`
-    /// this would only ever be used if `.error_struct` can't be deserialized
-=======
-pub trait RpcHandlerError: serde::de::DeserializeOwned + chk::ValidRpcMarkerTrait {
     /// Parser for the `.data` field in RpcError, not `.error_struct`
     ///
     /// This would only ever be used if `.error_struct` can't be deserialized
->>>>>>> efadf0ac
     fn parse_raw_error(_value: serde_json::Value) -> Option<Result<Self, serde_json::Error>> {
         None
     }
@@ -104,15 +98,8 @@
     };
 }
 
-<<<<<<< HEAD
-mod shared_structs {
+mod shared_impls {
     use super::{RpcHandlerError, RpcHandlerResult};
-=======
-mod shared_impls {
-    use super::{chk, RpcHandlerError, RpcHandlerResult};
-
-    impl chk::ValidRpcMarkerTrait for () {}
->>>>>>> efadf0ac
 
     // broadcast_tx_async, EXPERIMENTAL_genesis_config, adv_*
     impl RpcHandlerError for () {}
